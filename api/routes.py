"""
API routes for the FLUX API
"""

import io
import json
import os
import shutil
import threading
import time
from pathlib import Path
from typing import Optional

import loguru
from fastapi import APIRouter, File, Form, HTTPException, UploadFile
from fastapi.responses import FileResponse, Response
from PIL import Image
from utils.birefnet_remover import remove_background_birefnet

from api.models import GenerateRequest
from config.settings import (DEFAULT_GUIDANCE_SCALE, DEFAULT_LORA_NAME,
                             DEFAULT_LORA_WEIGHT, INFERENCE_STEPS)
from models.flux_model import FluxModelManager
from models.upscaler import apply_upscaling
from utils.cleanup_service import (cleanup_after_generation,
                                   cleanup_after_upload)
from utils.image_utils import (extract_image_from_result,
                               save_image_with_unique_name,
                               save_uploaded_image, validate_uploaded_image)
from utils.infer_utils import kontext_preprocess
from utils.queue_manager import QueueManager
from utils.system_utils import get_system_memory

logger = loguru.logger


def handle_api_error(
    operation: str, error: Exception, status_code: int = 500
) -> HTTPException:
    """Standardized error handling for API endpoints"""
    logger.error(f"Error in {operation}: {error}")
    return HTTPException(
        status_code=status_code, detail=f"{operation} failed: {str(error)}"
    )


router = APIRouter()


def _get_bg_removal_strength(strength: Optional[float]) -> Optional[float]:
    """
    Get background removal strength parameter
    BiRefNet current version doesn't support strength adjustment, but keeps API compatibility
    
    Args:
        strength: Background removal strength (0.0-1.0)
        
    Returns:
        Processed strength value, currently returns original value
    """
    if strength is None:
        return None
    try:
        # Ensure strength value is within valid range
        return max(0.0, min(1.0, float(strength)))
    except (ValueError, TypeError):
        return None


_model_manager_instance = None
_model_manager_lock = threading.Lock()


def get_model_manager():
    global _model_manager_instance
    if _model_manager_instance is None:
        with _model_manager_lock:
            # Double-check pattern for thread safety
            if _model_manager_instance is None:
                _model_manager_instance = FluxModelManager()
    return _model_manager_instance


model_manager = get_model_manager()

# Global queue manager instance
queue_manager = QueueManager(max_concurrent=2, max_queue_size=100)


async def update_lora_index(
    stored_name: str, original_name: str, timestamp: int, size: int
):
    """Update the LoRA index.json file with a new entry"""
    try:
        index_file = Path("uploads/lora_files/index.json")

        # Load existing index or create new one
        if index_file.exists():
            try:
                with open(index_file, "r") as f:
                    index_data = json.loads(f.read())
            except (json.JSONDecodeError, FileNotFoundError):
                index_data = {"entries": []}
        else:
            index_data = {"entries": []}

        # Add new entry
        new_entry = {
            "stored_name": stored_name,
            "original_name": original_name,
            "timestamp": timestamp,
            "size": size,
        }

        # Check if entry already exists (avoid duplicates)
        existing_entry = next(
            (
                entry
                for entry in index_data["entries"]
                if entry["stored_name"] == stored_name
            ),
            None,
        )

        if not existing_entry:
            index_data["entries"].append(new_entry)

            # Save updated index
            with open(index_file, "w") as f:
                json.dump(index_data, f, indent=2)

            logger.info(f"Updated index.json with new LoRA: {stored_name}")
        else:
            logger.info(f"LoRA entry already exists in index: {stored_name}")

    except Exception as e:
        logger.error(f"Failed to update LoRA index: {e}")
        # Don't fail the upload if index update fails


async def remove_lora_from_index(stored_name: str):
    """Remove a LoRA entry from the index.json file"""
    try:
        index_file = Path("uploads/lora_files/index.json")

        if not index_file.exists():
            return

        with open(index_file, "r") as f:
            index_data = json.loads(f.read())

        # Remove the entry
        index_data["entries"] = [
            entry
            for entry in index_data["entries"]
            if entry["stored_name"] != stored_name
        ]

        # Save updated index
        with open(index_file, "w") as f:
            json.dump(index_data, f, indent=2)

        logger.info(f"Removed LoRA entry from index: {stored_name}")

    except Exception as e:
        logger.error(f"Failed to remove LoRA from index: {e}")


@router.get("/")
def read_root():
    """Root endpoint for testing"""
    return {
        "message": "FLUX API is running!",
        "endpoints": [
            "/static-image",
            "/generate",
            "/generate-and-return-image",
            "/generate-with-image",
            "/generate-with-image-and-return",
            "/loras",
            "/apply-lora",
            "/remove-lora",
            "/lora-status",
        ],
        "model_loaded": model_manager.is_loaded(),
        "model_type": model_manager.model_type,
        "server_port": os.environ.get("FP4_API_PORT", "8000"),
        "timestamp": time.time(),
    }


@router.get("/download/{filename:path}")
def download_image(filename: str):
    """Download a generated image file"""

    # Security: only allow files from generated_images directory
    safe_filename = os.path.basename(filename)  # Remove any path traversal

    # Use absolute path to avoid working directory issues
    base_dir = os.path.dirname(os.path.dirname(os.path.abspath(__file__)))
    file_path = Path(base_dir) / "generated_images" / safe_filename

    logger.info(f"Download request for filename: {filename}")
    logger.debug(f"Safe filename: {safe_filename}")
    logger.debug(f"Base directory: {base_dir}")
    logger.debug(f"Full file path: {file_path}")
    logger.info(f"File exists: {file_path.exists()}")

    if not file_path.exists():
        # Log the directory contents for debugging
        generated_images_dir = Path(base_dir) / "generated_images"
        if generated_images_dir.exists():
            files = list(generated_images_dir.glob("*.png"))
            logger.error(
                f"File not found. Available files in {generated_images_dir}: {[f.name for f in files]}"
            )
        else:
            logger.error(
                f"Generated images directory does not exist: {generated_images_dir}"
            )
        raise HTTPException(status_code=404, detail="Image not found")

    if not file_path.suffix.lower() in [
        ".png",
        ".jpg",
        ".jpeg",
        ".bmp",
        ".tiff",
        ".webp",
    ]:
        raise HTTPException(status_code=400, detail="Invalid file type")

    return FileResponse(
        file_path,
        media_type="application/octet-stream",
        filename=safe_filename,
        headers={"Content-Disposition": f"attachment; filename={safe_filename}"},
    )


def _ensure_model_loaded():
    with _model_manager_lock:
        model_actually_loaded = (
            model_manager.is_loaded()
            and model_manager.get_pipeline() is not None
            and hasattr(model_manager.get_pipeline(), "transformer")
        )
        if not model_actually_loaded:
            logger.info(
                "Model not properly loaded or pipeline unavailable, loading it first..."
            )
            if not (
                model_manager.is_loaded() and model_manager.get_pipeline() is not None
            ):
                if not model_manager.load_model():
                    raise HTTPException(
                        status_code=500, detail="Failed to load FLUX model"
                    )
                logger.info("Model loaded successfully")
            else:
                logger.info("Model was loaded by another thread while waiting")


def _extract_loras_from_request(request: GenerateRequest):
    loras_to_apply = []
    remove_all_loras = False

    if request.loras is not None:
        if len(request.loras) == 0:
            remove_all_loras = True
        else:
            for lora_config in request.loras:
                if not lora_config.name or not lora_config.name.strip():
                    raise HTTPException(
                        status_code=400, detail="LoRA name cannot be empty"
                    )
                if (
                    not hasattr(lora_config, "weight")
                    or lora_config.weight < 0
                    or lora_config.weight > 2.0
                ):
                    raise HTTPException(
                        status_code=400, detail="LoRA weight must be between 0 and 2.0"
                    )
                loras_to_apply.append(
                    {
                        "name": lora_config.name.strip(),
                        "weight": float(lora_config.weight),
                    }
                )
    elif request.lora_name:
        if not request.lora_name.strip():
            raise HTTPException(
                status_code=400, detail="LoRA name cannot be empty if provided"
            )
        if (
            request.lora_weight is None
            or request.lora_weight < 0
            or request.lora_weight > 2.0
        ):
            raise HTTPException(
                status_code=400, detail="LoRA weight must be between 0 and 2.0"
            )
        loras_to_apply.append(
            {"name": request.lora_name.strip(), "weight": float(request.lora_weight)}
        )

    # Only apply default LoRA if explicitly requested or if no LoRAs specified
    if (
        not loras_to_apply
        and not remove_all_loras
        and request.loras is None
        and not request.lora_name
        and hasattr(request, "use_default_lora")
        and request.use_default_lora
    ):
        loras_to_apply = [{"name": DEFAULT_LORA_NAME, "weight": DEFAULT_LORA_WEIGHT}]

    return loras_to_apply, remove_all_loras


def _apply_loras(loras_to_apply, remove_all_loras):
    current_lora = model_manager.get_lora_info()
    lora_applied = None
    lora_weight_applied = None

    logger.info(
        f"LoRA application request - loras_to_apply: {loras_to_apply}, remove_all_loras: {remove_all_loras}"
    )
    logger.info(f"Current LoRA state: {current_lora}")

    if loras_to_apply:
        logger.info(f"Applying {len(loras_to_apply)} LoRAs to loaded model")
        for lora_config in loras_to_apply:
            logger.info(f"Processing LoRA: {lora_config}")
            if not lora_config["name"]:
                raise HTTPException(status_code=400, detail="LoRA name cannot be empty")

            # Handle uploaded LoRAs
            if lora_config["name"].startswith("uploaded_lora_"):
                upload_path = f"uploads/lora_files/{lora_config['name']}"
                if not os.path.exists(upload_path):
                    raise HTTPException(
                        status_code=400,
                        detail=f"Uploaded LoRA file not found: {lora_config['name']} at {upload_path}",
                    )
                logger.info(f"Found uploaded LoRA at: {upload_path}")
            # Handle Hugging Face LoRAs
            elif "/" in lora_config["name"]:
                logger.info(f"Processing Hugging Face LoRA: {lora_config['name']}")
            # Handle local path LoRAs
            elif os.path.exists(lora_config["name"]):
                logger.info(f"Processing local LoRA: {lora_config['name']}")
            else:
                raise HTTPException(
                    status_code=400,
                    detail=(
                        f"Invalid LoRA name format for '{lora_config['name']}'. Must be a Hugging Face repository ID (e.g., 'username/model-name'), local path, or uploaded file path"
                    ),
                )

        # Apply the LoRAs
        if not model_manager.apply_multiple_loras(loras_to_apply):
            logger.error(
                f"Multiple LoRA application failed - Model: {model_manager.is_loaded()}, Pipeline: {model_manager.get_pipeline() is None}"
            )
            raise HTTPException(
                status_code=500,
                detail="Failed to apply LoRAs. Please check if the LoRAs exist and are compatible.",
            )

        current_lora = model_manager.get_lora_info()
        if current_lora:
            lora_applied = current_lora.get("name")
            lora_weight_applied = current_lora.get("weight")
            logger.info(
                f"Multiple LoRAs applied successfully. Current LoRAs: {lora_applied} with total weight {lora_weight_applied}"
            )
        else:
            logger.warning("LoRAs were applied but get_lora_info() returned None")
    elif remove_all_loras:
        if model_manager.get_lora_info():
            logger.info("Removing all LoRAs as requested by client (empty list)")
            model_manager.remove_lora()
        else:
            logger.info("No LoRAs to remove")
    else:
        if current_lora:
            lora_applied = current_lora.get("name")
            lora_weight_applied = current_lora.get("weight")
            logger.info(
                f"Using existing LoRA: {lora_applied} with weight {lora_weight_applied}"
            )
        else:
            logger.info("No LoRAs specified and no existing LoRAs")

    return lora_applied, lora_weight_applied


async def _queue_txt2img_and_get_result(
    prompt: str,
    width: int,
    height: int,
    seed: Optional[int],
    upscale: bool,
    upscale_factor: int,
    lora_applied: Optional[str],
    lora_weight_applied: Optional[float],
    loras_to_apply: Optional[list],
    num_inference_steps: int,
    guidance_scale: float,
    downscale: Optional[bool] = True,
):
    def processor(_req, _ctx):
        return generate_image_internal(
            prompt,
            "FLUX",
            lora_applied,
            lora_weight_applied,
            width or 512,
            height or 512,
            seed,
            upscale or False,
            upscale_factor or 2,
            downscale,
            num_inference_steps,
            guidance_scale,
        )

    return await queue_manager.submit_and_wait(
        prompt=prompt,
        loras=loras_to_apply if loras_to_apply else None,
        lora_name=lora_applied,
        lora_weight=lora_weight_applied or 1.0,
        width=width or 512,
        height=height or 512,
        seed=seed,
        num_inference_steps=num_inference_steps,
        guidance_scale=guidance_scale,
        processor=processor,
        context={},
    )


def _read_and_cleanup_generated(download_url: str) -> bytes:
    filename = download_url.split("/")[-1]
    base_dir = os.path.dirname(os.path.dirname(os.path.abspath(__file__)))
    file_path = Path(base_dir) / "generated_images" / filename
    if not file_path.exists():
        raise HTTPException(status_code=404, detail="Generated image file not found")
    with open(file_path, "rb") as f:
        image_bytes = f.read()
    try:
        os.remove(file_path)
    except Exception as cleanup_error:
        logger.warning(f"Failed to cleanup temporary image file: {cleanup_error}")
    return image_bytes


@router.post("/generate-and-return-image")
async def generate_and_return_image(request: GenerateRequest):
    """Generate image and return it directly as binary data"""
    try:
        # Debug logging for incoming requests
        logger.info(f"=== GENERATE ENDPOINT CALLED ===")
        logger.info(f"Request received: {request}")
        logger.info(f"Prompt: {request.prompt}")
        logger.info(f"Dimensions: {request.width}x{request.height}")
        logger.info(f"LoRAs: {request.loras}")
        logger.info(f"Seed: {request.seed}")

        # Validate request parameters
        if not request.prompt or request.prompt.strip() == "":
            raise HTTPException(status_code=400, detail="Prompt cannot be empty")

        # Handle LoRA support via helper
        loras_to_apply, remove_all_loras = _extract_loras_from_request(request)

        # Clean up input
        prompt = request.prompt.strip()

        _ensure_model_loaded()

        lora_applied, lora_weight_applied = _apply_loras(
            loras_to_apply, remove_all_loras
        )

        # Auto-size for txt2img: default to 1024x1024 and ignore client-provided size
        result = await _queue_txt2img_and_get_result(
            prompt,
            1024,
            1024,
            request.seed,
            request.upscale or False,
            request.upscale_factor or 2,
            lora_applied,
            lora_weight_applied,
            loras_to_apply,
            request.num_inference_steps or INFERENCE_STEPS,
            request.guidance_scale or DEFAULT_GUIDANCE_SCALE,
            request.downscale if hasattr(request, "downscale") else True,
        )

        # Extract the download URL from the result
        download_url = result.get("download_url")

        if not download_url:
            raise HTTPException(
                status_code=500,
                detail="No download URL received from generate endpoint",
            )

        # Optional background removal on the final image
        if getattr(request, "remove_background", False):
            download_url = _apply_background_removal_to_saved(
                download_url, getattr(request, "bg_strength", None)
            )

        return Response(
            content=_read_and_cleanup_generated(download_url), media_type="image/png"
        )

    except Exception as e:
        raise handle_api_error("generate_and_return_image", e)


@router.post("/generate")
async def generate_image(request: GenerateRequest):
    """Generate image using FLUX model with optional LoRA support - supports multiple LoRAs"""
    try:
        # Debug logging for incoming requests
        logger.info(f"=== GENERATE ENDPOINT CALLED ===")
        logger.info(f"Request received: {request}")
        logger.info(f"Prompt: {request.prompt}")
        logger.info(f"Dimensions: {request.width}x{request.height}")
        logger.info(f"LoRAs: {request.loras}")
        logger.info(f"Seed: {request.seed}")

        # Validate request parameters
        if not request.prompt or request.prompt.strip() == "":
            raise HTTPException(status_code=400, detail="Prompt cannot be empty")

        # Handle LoRA support via helper
        loras_to_apply, remove_all_loras = _extract_loras_from_request(request)

        # Clean up input
        prompt = request.prompt.strip()

        _ensure_model_loaded()

        lora_applied, lora_weight_applied = _apply_loras(
            loras_to_apply, remove_all_loras
        )

        def processor(_req, _ctx):
            return generate_image_internal(
                prompt,
                "FLUX",
                lora_applied,
                lora_weight_applied,
                1024,
                1024,
                request.seed,
                request.upscale or False,
                request.upscale_factor or 2,
                request.downscale if hasattr(request, "downscale") else True,
                _req.num_inference_steps,
                _req.guidance_scale,
            )

        result = await queue_manager.submit_and_wait(
            prompt=prompt,
            loras=loras_to_apply if loras_to_apply else None,
            lora_name=lora_applied,
            lora_weight=lora_weight_applied or 1.0,
            width=1024,
            height=1024,
            seed=request.seed,
            num_inference_steps=request.num_inference_steps or INFERENCE_STEPS,
            guidance_scale=request.guidance_scale or DEFAULT_GUIDANCE_SCALE,
            processor=processor,
            context={},
        )

        # Optionally apply background removal by mutating download_url
        try:
            if (
                getattr(request, "remove_background", False)
                and isinstance(result, dict)
                and result.get("download_url")
            ):
                new_download_url = _apply_background_removal_to_saved(
                    result["download_url"]
                )
                result["download_url"] = new_download_url
                result["image_url"] = new_download_url
        except Exception as e:
            logger.error(f"Background removal (txt2img) failed: {e}")

        # Trigger cleanup after successful image generation
        try:

            cleanup_after_generation()
        except Exception as cleanup_error:
            logger.warning(
                f"Failed to trigger cleanup after generation: {cleanup_error}"
            )

        return result
    except Exception as e:
        raise handle_api_error("request processing", e)


@router.post("/generate-with-image-and-return")
async def generate_with_image_and_return(
    prompt: str = Form(...),
    image: UploadFile = File(...),
    num_inference_steps: Optional[int] = Form(INFERENCE_STEPS),
    guidance_scale: Optional[float] = Form(DEFAULT_GUIDANCE_SCALE),
    width: Optional[int] = Form(512),
    height: Optional[int] = Form(512),
    seed: Optional[int] = Form(None),
    remove_background: Optional[bool] = Form(False),
    bg_strength: Optional[float] = Form(None),
    lora_name: Optional[str] = Form(None),
    lora_weight: Optional[float] = Form(None),
    loras_json: Optional[str] = Form(None),
    use_default_lora: Optional[bool] = Form(False),
    upscale: Optional[bool] = Form(False),
    upscale_factor: Optional[int] = Form(2),
    downscale: Optional[bool] = Form(True),
):
    """Generate image from uploaded image and return it directly as binary data"""
    try:

        # Debug logging for form parameters
        logger.info(
            f"Received generate-with-image request - prompt: {prompt}, num_inference_steps: {num_inference_steps}, guidance_scale: {guidance_scale}, width: {width}, height: {height}, seed: {seed}, downscale: {downscale}"
        )
        logger.info(
            f"Image file: {image.filename}, content_type: {image.content_type}, size: {image.size}"
        )

        if width and (width < 256 or width > 1024):
            raise HTTPException(
                status_code=400, detail="width must be between 256 and 1024"
            )

        if height and (height < 256 or height > 1024):
            raise HTTPException(
                status_code=400, detail="height must be between 256 and 1024"
            )

        # Load input image
        if not image.filename:
            raise HTTPException(status_code=400, detail="No image file provided")

        # Validate image file type
        if not image.content_type or not image.content_type.startswith("image/"):
            raise HTTPException(status_code=400, detail="File must be an image")

        # Check file size (max 10MB)
        if image.size and image.size > 10 * 1024 * 1024:
            raise HTTPException(
                status_code=400, detail="Image file too large (max 10MB)"
            )

        # Check file extension
        allowed_extensions = {".png", ".jpg", ".jpeg", ".bmp", ".tiff", ".webp"}
        file_extension = os.path.splitext(image.filename)[1].lower()
        if file_extension not in allowed_extensions:
            raise HTTPException(
                status_code=400,
                detail=f"Unsupported image format. Allowed: {', '.join(allowed_extensions)}",
            )

        try:
            raw = await image.read()
            img = Image.open(io.BytesIO(raw)).convert("RGB")
            pre_img, tgt_w, tgt_h = kontext_preprocess(img, downscale=downscale)
        except Exception as img_error:
            logger.error(f"Failed to load image: {img_error}")
            raise HTTPException(
                status_code=400, detail=f"Failed to load image: {str(img_error)}"
            )

        # Ensure model is loaded
        with _model_manager_lock:
            if not model_manager.is_loaded():
                logger.info("Model not loaded, loading it first...")
                if not model_manager.load_model():
                    raise HTTPException(status_code=500, detail="Failed to load model")

        # Parse LoRA parameters from form-data
        loras_to_apply = []
        remove_all_loras = False
        try:
            if loras_json is not None:
                parsed = json.loads(loras_json)
                if not isinstance(parsed, list):
                    raise ValueError("loras_json must be a JSON array")
                if len(parsed) == 0:
                    remove_all_loras = True
                else:
                    for item in parsed:
                        name = (item.get("name") or "").strip()
                        weight = float(item.get("weight", 1.0))
                        if not name:
                            raise ValueError("LoRA name cannot be empty")
                        if weight < 0 or weight > 2.0:
                            raise ValueError("LoRA weight must be between 0 and 2.0")
                        loras_to_apply.append({"name": name, "weight": weight})
            elif lora_name:
                name = lora_name.strip()
                if not name:
                    raise ValueError("LoRA name cannot be empty")
                w = 1.0 if lora_weight is None else float(lora_weight)
                if w < 0 or w > 2.0:
                    raise ValueError("LoRA weight must be between 0 and 2.0")
                loras_to_apply.append({"name": name, "weight": w})
            elif use_default_lora:
                loras_to_apply = [
                    {"name": DEFAULT_LORA_NAME, "weight": DEFAULT_LORA_WEIGHT}
                ]
        except (ValueError, json.JSONDecodeError) as e:
            raise HTTPException(
                status_code=400, detail=f"Invalid LoRA parameters: {str(e)}"
            )

        # Apply LoRAs if requested
        if loras_to_apply or remove_all_loras:
            _ensure_model_loaded()
            _apply_loras(loras_to_apply, remove_all_loras)

        # Start timing
        generation_start_time = time.time()

        # Generate image via queue processor
        def processor(_req, _ctx):
            logger.info(
                f"Calling model_manager.generate_image_with_image with prompt: {prompt}"
            )
            logger.info(
                f"Using parameters from request: num_inference_steps={_req.num_inference_steps}, guidance_scale={_req.guidance_scale}, width={_req.width}, height={_req.height}, seed={_req.seed}"
            )
            return model_manager.generate_image_with_image(
                prompt=prompt,
                image=pre_img,
                num_inference_steps=_req.num_inference_steps,
                guidance_scale=_req.guidance_scale,
                width=tgt_w,
                height=tgt_h,
                seed=_req.seed,
            )

        try:
            result = await queue_manager.submit_and_wait(
                prompt=prompt,
                width=tgt_w,
                height=tgt_h,
                seed=seed,
                num_inference_steps=num_inference_steps or INFERENCE_STEPS,
                guidance_scale=guidance_scale or DEFAULT_GUIDANCE_SCALE,
                processor=processor,
                context={},
            )
        except Exception as gen_error:
            logger.error(f"Model generation failed: {gen_error}")
            raise HTTPException(
                status_code=500, detail=f"Image generation failed: {str(gen_error)}"
            )

        # Extract and save the generated image
        try:
            generated_image = extract_image_from_result(result)
            if generated_image is None:
                raise RuntimeError("Failed to extract image from generation result")
        except Exception as extract_error:
            logger.error(f"Failed to extract image from result: {extract_error}")
            raise HTTPException(
                status_code=500,
                detail=f"Failed to extract generated image: {str(extract_error)}",
            )

        # Optionally apply upscaling before returning bytes
        final_image_path: Optional[str]
        upscaled_image_path: Optional[str]
        try:
            if upscale:
                _, upscaled_image_path, final_w, final_h = apply_upscaling(
                    generated_image, upscale_factor or 2, save_image_with_unique_name
                )
                final_image_path = upscaled_image_path or save_image_with_unique_name(
                    generated_image
                )
                logger.info(
                    f"Upscaling applied: factor={upscale_factor}, path={final_image_path}, size={final_w}x{final_h}"
                )
            else:
                final_image_path = save_image_with_unique_name(generated_image)
                logger.info(f"Saved image without upscaling to: {final_image_path}")
        except Exception as save_error:
            logger.error(f"Failed to save generated image: {save_error}")
            raise HTTPException(
                status_code=500,
                detail=f"Failed to save generated image: {str(save_error)}",
            )

        # Read the final image file and return bytes (binary response)
        file_path = final_image_path
        if not os.path.exists(file_path):
            raise HTTPException(
                status_code=404, detail="Generated image file not found"
            )

        with open(file_path, "rb") as f:
            out_bytes = f.read()

        # Clean up the file after reading
        try:
            os.remove(file_path)
        except Exception as cleanup_error:
            logger.warning(f"Failed to cleanup temporary image file: {cleanup_error}")

        # If background removal requested: process bytes result via temp file path.
        # For consistency with other endpoints, try to reuse saved file path if available in logs; otherwise return original.
        if remove_background:
            try:
                # Save bytes to a temp image, process, and return processed bytes
                base_dir = os.path.dirname(os.path.dirname(os.path.abspath(__file__)))
                tmp_path = (
                    Path(base_dir)
                    / "generated_images"
                    / f"tmp_{int(time.time()*1000)}.png"
                )
                with open(tmp_path, "wb") as f:
                    f.write(out_bytes)
                with Image.open(tmp_path).convert("RGB") as im:
                    out_im = remove_background_birefnet(im, bg_strength)
                new_rel = save_image_with_unique_name(out_im)
                new_abs = Path(base_dir) / new_rel
                with open(new_abs, "rb") as f:
                    processed_bytes = f.read()
                try:
                    os.remove(tmp_path)
                    os.remove(new_abs)
                except Exception:
                    pass
                return Response(content=processed_bytes, media_type="image/png")
            except Exception as e:
                logger.error(f"Background removal failed (and-return): {e}")
                # fallthrough to return original image_bytes
        return Response(content=out_bytes, media_type="image/png")

    except Exception as e:
        raise handle_api_error("generate_with_image_and_return", e)


@router.post("/generate-with-image")
async def generate_with_image(
    prompt: str = Form(...),
    image: UploadFile = File(...),
    num_inference_steps: Optional[int] = Form(INFERENCE_STEPS),
    guidance_scale: Optional[float] = Form(DEFAULT_GUIDANCE_SCALE),
    width: Optional[int] = Form(512),
    height: Optional[int] = Form(512),
    seed: Optional[int] = Form(None),
    remove_background: Optional[bool] = Form(False),
    bg_strength: Optional[float] = Form(None),
    lora_name: Optional[str] = Form(None),
    lora_weight: Optional[float] = Form(None),
    loras_json: Optional[str] = Form(None),
    use_default_lora: Optional[bool] = Form(False),
    upscale: Optional[bool] = Form(False),
    upscale_factor: Optional[int] = Form(2),
    downscale: Optional[bool] = Form(True),
):
    """Generate image using image + text input (image-to-image generation)"""
    try:
        # Debug logging for form parameters
        logger.info(
            f"Received generate-with-image request - prompt: {prompt}, num_inference_steps: {num_inference_steps}, guidance_scale: {guidance_scale}, width: {width}, height: {height}, seed: {seed}, downscale: {downscale}"
        )
        logger.info(
            f"Image file: {image.filename}, content_type: {image.content_type}, size: {image.size}"
        )

        # Validate parameters
        if not prompt or not prompt.strip():
            raise HTTPException(status_code=400, detail="Prompt cannot be empty")

        if width and (width < 256 or width > 1024):
            raise HTTPException(
                status_code=400, detail="width must be between 256 and 1024"
            )

        if height and (height < 256 or height > 1024):
            raise HTTPException(
                status_code=400, detail="height must be between 256 and 1024"
            )

        if not image.filename:
            raise HTTPException(status_code=400, detail="No image file provided")

        # Validate image file type
        if not image.content_type or not image.content_type.startswith("image/"):
            raise HTTPException(status_code=400, detail="File must be an image")

        # Check file size (max 10MB)
        if image.size and image.size > 10 * 1024 * 1024:
            raise HTTPException(
                status_code=400, detail="Image file too large (max 10MB)"
            )

        # Check file extension
        allowed_extensions = {".png", ".jpg", ".jpeg", ".bmp", ".tiff", ".webp"}
        file_extension = os.path.splitext(image.filename)[1].lower()
        if file_extension not in allowed_extensions:
            raise HTTPException(
                status_code=400,
                detail=f"Unsupported image format. Allowed: {', '.join(allowed_extensions)}",
            )

        try:
            raw = await image.read()
            img = Image.open(io.BytesIO(raw)).convert("RGB")
            pre_img, tgt_w, tgt_h = kontext_preprocess(img, downscale=downscale)
        except Exception as img_error:
            logger.error(f"Failed to load image: {img_error}")
            raise HTTPException(
                status_code=400, detail=f"Failed to load image: {str(img_error)}"
            )

        # Ensure model is loaded
        with _model_manager_lock:
            if not model_manager.is_loaded():
                logger.info("Model not loaded, loading it first...")
                if not model_manager.load_model():
                    raise HTTPException(status_code=500, detail="Failed to load model")

        # Parse LoRA parameters from form-data
        loras_to_apply = []
        remove_all_loras = False
        try:
            if loras_json is not None:
                parsed = json.loads(loras_json)
                if not isinstance(parsed, list):
                    raise ValueError("loras_json must be a JSON array")
                if len(parsed) == 0:
                    remove_all_loras = True
                else:
                    for item in parsed:
                        name = (item.get("name") or "").strip()
                        weight = float(item.get("weight", 1.0))
                        if not name:
                            raise ValueError("LoRA name cannot be empty")
                        if weight < 0 or weight > 2.0:
                            raise ValueError("LoRA weight must be between 0 and 2.0")
                        loras_to_apply.append({"name": name, "weight": weight})
            elif lora_name:
                name = lora_name.strip()
                if not name:
                    raise ValueError("LoRA name cannot be empty")
                w = 1.0 if lora_weight is None else float(lora_weight)
                if w < 0 or w > 2.0:
                    raise ValueError("LoRA weight must be between 0 and 2.0")
                loras_to_apply.append({"name": name, "weight": w})
            elif use_default_lora:
                loras_to_apply = [
                    {"name": DEFAULT_LORA_NAME, "weight": DEFAULT_LORA_WEIGHT}
                ]
        except (ValueError, json.JSONDecodeError) as e:
            raise HTTPException(
                status_code=400, detail=f"Invalid LoRA parameters: {str(e)}"
            )

        # Apply LoRAs if requested
        if loras_to_apply or remove_all_loras:
            _ensure_model_loaded()
            _apply_loras(loras_to_apply, remove_all_loras)

        # Start timing
        generation_start_time = time.time()

        def processor(_req, _ctx):
            logger.info(
                f"Using parameters from request: num_inference_steps={_req.num_inference_steps}, guidance_scale={_req.guidance_scale}, width={_req.width}, height={_req.height}, seed={_req.seed}"
            )
            return model_manager.generate_image_with_image(
                prompt=prompt,
                image=pre_img,
                num_inference_steps=_req.num_inference_steps,
                guidance_scale=_req.guidance_scale,
                width=_req.width,
                height=_req.height,
                seed=_req.seed,
            )

        try:
            result = await queue_manager.submit_and_wait(
                prompt=prompt,
                width=tgt_w,
                height=tgt_h,
                seed=seed,
                num_inference_steps=num_inference_steps or INFERENCE_STEPS,
                guidance_scale=guidance_scale or DEFAULT_GUIDANCE_SCALE,
                processor=processor,
                context={},
            )
        except Exception as gen_error:
            logger.error(f"Model generation failed: {gen_error}")
            raise HTTPException(
                status_code=500, detail=f"Image generation failed: {str(gen_error)}"
            )

        # Calculate generation time

        # Extract and save the generated image
        try:
            generated_image = extract_image_from_result(result)
            if generated_image is None:
                raise RuntimeError("Failed to extract image from generation result")
        except Exception as extract_error:
            logger.error(f"Failed to extract image from result: {extract_error}")
            raise HTTPException(
                status_code=500,
                detail=f"Failed to extract generated image: {str(extract_error)}",
            )

        # Optionally apply upscaling to saved file
        try:
            if upscale:
                image_filename, upscaled_image_filename, final_w, final_h = (
                    apply_upscaling(
                        generated_image,
                        upscale_factor or 2,
                        save_image_with_unique_name,
                    )
                )
                image_filename = upscaled_image_filename or image_filename
                tgt_w, tgt_h = final_w, final_h
                logger.info(
                    f"Upscaling applied: factor={upscale_factor}, path={image_filename}, size={tgt_w}x{tgt_h}"
                )
            else:
                image_filename = save_image_with_unique_name(generated_image)
                logger.info(f"Successfully saved image to: {image_filename}")

        except Exception as save_error:
            logger.error(f"Failed to save generated image: {save_error}")
            raise HTTPException(
                status_code=500,
                detail=f"Failed to save generated image: {str(save_error)}",
            )

        # Apply background removal if requested
        if remove_background:
            try:
                # Process the saved image for background removal
                base_dir = os.path.dirname(os.path.dirname(os.path.abspath(__file__)))
                abs_image_path = Path(base_dir) / image_filename

                with Image.open(abs_image_path).convert("RGB") as im:
                    out_im = remove_background_birefnet(im, bg_strength)

                # Save the processed image with a new name
                new_rel = save_image_with_unique_name(out_im)
                new_filename = os.path.basename(new_rel)

                # Clean up the original image
                os.remove(abs_image_path)

                # Update variables to use the processed image
                image_filename = new_rel
                filename = new_filename
                logger.info(f"Background removal completed, new image saved: {new_rel}")

            except Exception as e:
                logger.error(f"Background removal failed: {e}")
                filename = os.path.basename(image_filename)

        # Return JSON response in the same format as /generate endpoint
        if not remove_background:
            filename = os.path.basename(image_filename)
        download_url = f"/generated_images/{filename}"

        # Format generation time
        generation_time = time.time() - generation_start_time
        formatted_generation_time = f"{generation_time:.2f}s"
        actual_lora_info = model_manager.get_lora_info()

        return {
            "message": f"Generated image from uploaded image for prompt: {prompt}",
            "image_url": image_filename,
            "download_url": download_url,
            "filename": filename,
            "generation_time": formatted_generation_time,
            "lora_applied": actual_lora_info.get("name") if actual_lora_info else None,
            "lora_weight": actual_lora_info.get("weight") if actual_lora_info else None,
            "width": tgt_w,
            "height": tgt_h,
            "seed": seed,
        }

    except Exception as e:
        raise handle_api_error("generate_with_image", e)


@router.post("/load-model")
def load_model():
    """Load the FLUX model"""
    try:
        with _model_manager_lock:
            # Enhanced check for proper model loading
            model_actually_loaded = (
                model_manager.is_loaded()
                and model_manager.get_pipeline() is not None
                and hasattr(model_manager.get_pipeline(), "transformer")
            )

            if model_actually_loaded:
                logger.info("FLUX model already properly loaded")
                return {"message": "FLUX model already loaded"}

            logger.info("Loading FLUX model...")
            if model_manager.load_model():
                logger.info("FLUX model loaded successfully")
                return {"message": "FLUX model loaded successfully"}
            else:
                logger.error(
                    f"Failed to load FLUX model - Model: {model_manager.is_loaded()}, Pipeline: {model_manager.get_pipeline() is not None}"
                )
                raise HTTPException(status_code=500, detail="Failed to load FLUX model")
    except Exception as e:
        raise handle_api_error("model loading", e)


@router.get("/model-status")
def get_model_status():
    """Get the current model status"""
    status = model_manager.get_model_status()
    system_memory_used, system_memory_total = get_system_memory()

    # Enhanced status with detailed model state
    pipeline = model_manager.get_pipeline()
    has_transformer = pipeline is not None and hasattr(pipeline, "transformer")

    status.update(
        {
            "system_memory_used_gb": f"{system_memory_used:.2f}GB",
            "system_memory_total_gb": f"{system_memory_total:.2f}GB",
            "lora_loaded": (model_manager.get_lora_info() or {}).get("name"),
            "lora_weight": (model_manager.get_lora_info() or {}).get("weight"),
            "pipeline_loaded": pipeline is not None,
            "has_transformer": has_transformer,
            "model_actually_ready": (
                model_manager.is_loaded() and pipeline is not None and has_transformer
            ),
        }
    )
    return status


@router.post("/apply-lora")
async def apply_lora(lora_name: str, weight: float = 1.0):
    """Apply a LoRA to the current model - lora_name should be a Hugging Face repo ID (e.g., aleksa-codes/flux-ghibsky-illustration)"""
    if not model_manager.is_loaded():
        logger.error(f"Cannot apply LoRA {lora_name}: Model not loaded")
        raise HTTPException(status_code=500, detail="Model not loaded")

    try:
        if model_manager.apply_lora(lora_name, weight):
            logger.info(f"LoRA {lora_name} applied successfully with weight {weight}")
            return {
                "message": f"LoRA {lora_name} applied successfully with weight {weight}",
                "lora_name": lora_name,
                "weight": weight,
                "status": "applied",
            }
        else:
            logger.error(
                f"Failed to apply LoRA {lora_name} - Model: {model_manager.is_loaded()}, Pipeline: {model_manager.get_pipeline() is not None}"
            )
            raise HTTPException(
                status_code=500, detail=f"Failed to apply LoRA {lora_name}"
            )
    except Exception as e:
        raise handle_api_error("LoRA application", e)


@router.post("/remove-lora")
async def remove_lora():
    """Remove the currently applied LoRA from the model"""
    if not model_manager.is_loaded():
        logger.error(f"Cannot remove LoRA: Model not loaded")
        raise HTTPException(status_code=500, detail="Model not loaded")

    try:
        if model_manager.remove_lora():
            logger.info("LoRA removed successfully")
            return {"message": "LoRA removed successfully", "status": "removed"}
        else:
            logger.error(
                f"Failed to remove LoRA - Model: {model_manager.is_loaded()}, Pipeline: {model_manager.get_pipeline() is not None}"
            )
            raise HTTPException(status_code=500, detail="Failed to remove LoRA")
    except Exception as e:
        raise handle_api_error("LoRA removal", e)


# Queue management endpoints
@router.post("/submit-request")
async def submit_generation_request(request: GenerateRequest):
    """Submit a generation request to the queue"""
    try:
        # Validate request
        if not request.prompt or request.prompt.strip() == "":
            raise HTTPException(status_code=400, detail="Prompt cannot be empty")

        if request.lora_name and not request.lora_name.strip():
            raise HTTPException(
                status_code=400, detail="LoRA name cannot be empty if provided"
            )

        if request.lora_weight is not None and (
            request.lora_weight < 0 or request.lora_weight > 2.0
        ):
            raise HTTPException(
                status_code=400, detail="LoRA weight must be between 0 and 2.0"
            )

        # Submit to queue
        request_id = await queue_manager.submit_request(
            prompt=request.prompt.strip(),
            lora_name=(
                request.loras[0].name
                if request.loras and len(request.loras) > 0
                else None
            ),
            lora_weight=(
                request.loras[0].weight
                if request.loras and len(request.loras) > 0
                else 1.0
            ),
            loras=(
                [{"name": lora.name, "weight": lora.weight} for lora in request.loras]
                if request.loras
                else None
            ),
            num_inference_steps=request.num_inference_steps or INFERENCE_STEPS,
            guidance_scale=request.guidance_scale or DEFAULT_GUIDANCE_SCALE,
            width=request.width or 512,
            height=request.height or 512,
            seed=request.seed,
        )

        return {
            "message": "Request submitted successfully",
            "request_id": request_id,
            "status": "queued",
        }

    except Exception as e:
        raise handle_api_error("submit request", e)


@router.get("/request-status/{request_id}")
async def get_request_status(request_id: str):
    """Get the status of a specific request"""
    try:
        request = await queue_manager.get_request_status(request_id)
        if not request:
            raise HTTPException(status_code=404, detail="Request not found")

        return {
            "request_id": request.id,
            "status": request.status.value,
            "prompt": request.prompt,
            "lora_name": request.lora_name,
            "lora_weight": request.lora_weight,
            "created_at": request.created_at,
            "started_at": request.started_at,
            "completed_at": request.completed_at,
            "result": request.result,
            "error": request.error,
            # Generation parameters
            "num_inference_steps": request.num_inference_steps,
            "guidance_scale": request.guidance_scale,
            "width": request.width,
            "height": request.height,
            "seed": request.seed,
        }

    except HTTPException:
        raise
    except Exception as e:
        raise handle_api_error("get request status", e)


@router.delete("/cancel-request/{request_id}")
async def cancel_request(request_id: str):
    """Cancel a pending request"""
    try:
        success = await queue_manager.cancel_request(request_id)
        if not success:
            raise HTTPException(
                status_code=404, detail="Request not found or already processing"
            )

        return {"message": "Request cancelled successfully", "request_id": request_id}
    except Exception as e:
        raise handle_api_error("cancel request", e)


@router.get("/queue-stats")
async def get_queue_stats():
    """Get current queue statistics"""
    try:
        return queue_manager.get_queue_stats()
    except Exception as e:
        raise handle_api_error("get queue stats", e)


def generate_image_internal(
    prompt: str,
    model_type_name: str = "FLUX",
    lora_applied: Optional[str] = None,
    lora_weight: Optional[float] = None,
    width: int = 512,
    height: int = 512,
    seed: Optional[int] = None,
    upscale: bool = False,
    upscale_factor: int = 2,
    downscale: Optional[bool] = None,
    num_inference_steps: int = INFERENCE_STEPS,
    guidance_scale: float = DEFAULT_GUIDANCE_SCALE,
):
    """Internal function to generate images - used by both endpoints"""
    logger.info(f"Starting image generation for prompt: {prompt}")

    # Model should already be loaded at this point
    if not model_manager.is_loaded():
        raise HTTPException(status_code=500, detail="Model not loaded")

    # Apply LoRA if specified and different from the currently applied one
    if lora_applied:
        current_info = model_manager.get_lora_info()
        should_apply = (
            not current_info
            or current_info.get("name") != lora_applied
            or (lora_weight is not None and current_info.get("weight") != lora_weight)
        )
        if should_apply:
            logger.info(
                f"Applying LoRA {lora_applied} (weight={lora_weight or 1.0}) to loaded model"
            )
            try:
                if not model_manager.apply_lora(lora_applied, lora_weight or 1.0):
                    logger.error(f"Failed to apply LoRA {lora_applied} to loaded model")
                else:
                    logger.info(
                        f"LoRA {lora_applied} applied successfully to loaded model"
                    )
            except Exception as lora_error:
                logger.error(
                    f"Exception during LoRA application to loaded model: {lora_error} (Type: {type(lora_error).__name__})"
                )

    try:
        logger.info(f"Generating {model_type_name} image for prompt: {prompt}")

        # Start timing
        start_time = time.time()

        # Generate image with FLUX
        if model_manager.get_pipeline() is None:
            raise HTTPException(
                status_code=500,
                detail=f"{model_type_name} model not properly loaded",
            )

        # Generate the image
        result = model_manager.generate_image(
            prompt,
            num_inference_steps,
            guidance_scale,
            width,
            height,
            seed,
        )
        image = extract_image_from_result(result)
        image_filename = save_image_with_unique_name(image)
        final_width = width
        final_height = height

        if upscale:
            image_filename, upscaled_image_filename, final_width, final_height = (
                apply_upscaling(image, upscale_factor, image_filename)
            )
            image_filename = upscaled_image_filename

        # Get the actual LoRA status from the model manager
        actual_lora_info = model_manager.get_lora_info()
        filename = os.path.basename(image_filename)
        download_url = f"/download/{filename}"

        # End timing
        end_time = time.time()
        generation_time = end_time - start_time

        return {
            "message": f"Generated {model_type_name} image for prompt: {prompt}",
            "image_url": image_filename,
            "download_url": download_url,
            "filename": filename,
            "generation_time": f"{generation_time:.2f}s",
            "lora_applied": actual_lora_info.get("name") if actual_lora_info else None,
            "lora_weight": actual_lora_info.get("weight") if actual_lora_info else None,
            "width": final_width,
            "height": final_height,
            "seed": seed,
        }

    except Exception as e:
        raise handle_api_error(f"{model_type_name} image generation", e)


@router.get("/loras")
async def get_available_loras():
    """Get list of available LoRA files (uploaded and default)"""
    try:
        # Get uploaded LoRAs from index.json
        uploaded_loras = []
        index_file = Path("uploads/lora_files/index.json")

        if index_file.exists():
            try:
                with open(index_file, "r") as f:
                    index_data = json.loads(f.read())
                    if "entries" in index_data and isinstance(
                        index_data["entries"], list
                    ):
                        uploaded_loras = index_data["entries"]
                        logger.info(
                            f"Loaded {len(uploaded_loras)} LoRAs from index.json"
                        )
                    else:
                        logger.warning("Invalid index.json format")
            except json.JSONDecodeError as e:
                logger.error(f"Failed to parse index.json: {e}")
                uploaded_loras = []

        # Add default LoRA
        default_loras = [
            {
                "name": "21j3h123/realEarthKontext/blob/main/lora_emoji.safetensors",
                "display_name": "21j3h123/realEarthKontext/lora_emoji.safetensors (Default)",
                "type": "default",
                "weight": 1.0,
            }
        ]

        return {
            "uploaded": uploaded_loras,
            "default": default_loras,
            "total_count": len(uploaded_loras) + len(default_loras),
        }

    except Exception as e:
        raise handle_api_error("get available LoRAs", e)


@router.post("/upload-lora")
async def upload_lora_file(file: UploadFile = File(...)):
    """Upload a LoRA file to the server"""

    # Check file type
    allowed_extensions = [".safetensors", ".bin", ".pt", ".pth"]
    if not file.filename:
        raise HTTPException(status_code=400, detail="No filename provided")

    file_extension = Path(file.filename).suffix.lower()

    if file_extension not in allowed_extensions:
        raise HTTPException(
            status_code=400,
            detail=f"Invalid file type. Allowed: {', '.join(allowed_extensions)}",
        )

    # Check file size (max 1GB)
    max_size = 1024 * 1024 * 1024  # 1GB
    if not file.size or file.size > max_size:
        raise HTTPException(
            status_code=400, detail="File too large. Maximum size is 1GB."
        )

    try:
        # Create uploads directory if it doesn't exist
        uploads_dir = Path("uploads/lora_files")
        uploads_dir.mkdir(parents=True, exist_ok=True)

        # Generate unique filename
        timestamp = int(time.time())
        safe_filename = f"uploaded_lora_{timestamp}{file_extension}"
        file_path = uploads_dir / safe_filename

        # Save the uploaded file
        with open(file_path, "wb") as buffer:
            shutil.copyfileobj(file.file, buffer)

        logger.info(f"LoRA file uploaded successfully: {file_path}")

        # Trigger cleanup after upload
        try:
            cleanup_after_upload()
        except Exception as cleanup_error:
            logger.warning(f"Failed to trigger cleanup after upload: {cleanup_error}")

        # Update the index.json file
        try:
            await update_lora_index(safe_filename, file.filename, timestamp, file.size)
        except Exception as index_error:
            logger.warning(f"Failed to update LoRA index after upload: {index_error}")

        return {
            "message": "LoRA file uploaded successfully",
            "filename": safe_filename,
            "file_path": str(file_path),
            "size": file.size,
        }

    except Exception as e:
        raise handle_api_error("upload LoRA file", e)


@router.delete("/remove-lora/{filename}")
async def remove_lora_file(filename: str):
    """Remove a LoRA file and its entry from the index"""
    try:
        uploads_dir = Path("uploads/lora_files")
        file_path = uploads_dir / filename

        if not file_path.exists():
            raise HTTPException(status_code=404, detail="LoRA file not found")

        # Remove the file
        file_path.unlink()

        # Remove entry from index.json
        await remove_lora_from_index(filename)

        logger.info(f"LoRA file removed: {filename}")
        return {"message": f"LoRA file {filename} removed successfully"}

    except Exception as e:
        raise handle_api_error("remove LoRA file", e)


@router.post("/upload-image")
async def upload_image(file: UploadFile = File(...)):
    """Upload a reference image to the server without generating."""
    try:
        validate_uploaded_image(file)
        file_path = save_uploaded_image(file)  # saves to uploads/images by default

        filename = os.path.basename(file_path)

        return {
            "message": "Image uploaded successfully",
            "filename": filename,
            "file_path": file_path,
        }
    except Exception as e:
        raise handle_api_error("upload image", e)


def _apply_background_removal_to_saved(
    download_url: str, bg_strength: Optional[float] = None
) -> str:
    """
    Apply BiRefNet background removal to saved image
    
    Args:
        download_url: Image download URL
        bg_strength: Background removal strength (0.0-1.0), currently unused
        
    Returns:
        Processed image download URL
    """
    try:
<<<<<<< HEAD
        base_dir = os.path.dirname(os.path.dirname(os.path.abspath(__file__)))
        filename = download_url.split("/")[-1]
        abs_path = Path(base_dir) / "generated_images" / filename
        with Image.open(abs_path).convert("RGBA") as im:
            output_im = remove(im, **_removal_params_from_strength(bg_strength))
=======
        abs_path = _absolute_generated_path_from_download(download_url)
        
        # Open image and convert to RGB format (BiRefNet requires RGB input)
        with Image.open(abs_path).convert("RGB") as im:
            # Use BiRefNet for background removal
            output_im = remove_background_birefnet(im, bg_strength)
        
        # Save processed image
>>>>>>> a98da218
        new_rel = save_image_with_unique_name(output_im)  # saves into generated_images
        return f"/generated_images/{Path(new_rel).name}"
        
    except Exception as e:
        logger.error(f"BiRefNet background removal processing failed: {e}")
        return download_url<|MERGE_RESOLUTION|>--- conflicted
+++ resolved
@@ -1588,14 +1588,9 @@
         Processed image download URL
     """
     try:
-<<<<<<< HEAD
         base_dir = os.path.dirname(os.path.dirname(os.path.abspath(__file__)))
         filename = download_url.split("/")[-1]
         abs_path = Path(base_dir) / "generated_images" / filename
-        with Image.open(abs_path).convert("RGBA") as im:
-            output_im = remove(im, **_removal_params_from_strength(bg_strength))
-=======
-        abs_path = _absolute_generated_path_from_download(download_url)
         
         # Open image and convert to RGB format (BiRefNet requires RGB input)
         with Image.open(abs_path).convert("RGB") as im:
@@ -1603,7 +1598,6 @@
             output_im = remove_background_birefnet(im, bg_strength)
         
         # Save processed image
->>>>>>> a98da218
         new_rel = save_image_with_unique_name(output_im)  # saves into generated_images
         return f"/generated_images/{Path(new_rel).name}"
         
