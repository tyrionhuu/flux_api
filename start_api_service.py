--- conflicted
+++ resolved
@@ -172,14 +172,11 @@
         target_port = int(os.environ.get("FP4_API_PORT", "9001"))
     except ValueError:
         target_port = 9001
-<<<<<<< HEAD
-=======
 
     # Check if frontend is enabled
     frontend_enabled = os.environ.get("ENABLE_FRONTEND", "true").lower() in ("true", "1", "yes")
     if not frontend_enabled:
         print("🔧 Backend-only mode enabled - frontend will be disabled")
->>>>>>> 795cff42
 
     # Clean up port before starting
     if not cleanup_port(target_port):
